// Copyright 2020 IOTA Stiftung
// SPDX-License-Identifier: Apache-2.0

#[cfg(feature = "ed25519")]
#[cfg_attr(docsrs, doc(cfg(feature = "ed25519")))]
pub mod ed25519;

<<<<<<< HEAD
#[cfg(feature = "secp256k1")]
#[cfg_attr(docsrs, doc(cfg(feature = "secp256k1")))]
pub mod secp256k1;
=======
#[cfg(feature = "p256")]
#[cfg_attr(docsrs, doc(cfg(feature = "p256")))]
pub mod p256;
>>>>>>> df134634
<|MERGE_RESOLUTION|>--- conflicted
+++ resolved
@@ -5,12 +5,10 @@
 #[cfg_attr(docsrs, doc(cfg(feature = "ed25519")))]
 pub mod ed25519;
 
-<<<<<<< HEAD
-#[cfg(feature = "secp256k1")]
-#[cfg_attr(docsrs, doc(cfg(feature = "secp256k1")))]
-pub mod secp256k1;
-=======
 #[cfg(feature = "p256")]
 #[cfg_attr(docsrs, doc(cfg(feature = "p256")))]
 pub mod p256;
->>>>>>> df134634
+
+#[cfg(feature = "secp256k1")]
+#[cfg_attr(docsrs, doc(cfg(feature = "secp256k1")))]
+pub mod secp256k1;