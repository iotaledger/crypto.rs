[package]
name = "iota-crypto"
version = "0.12.0"
license = "Apache-2.0"
authors = [
  "Gustav Behm <gustav.behm@iota.org>",
  "Daniel Thompson-Yvetot <daniel.yvetot@iota.org>"
]
edition = "2018"
readme = "README.md"
keywords = [ "iota", "cryptography", "security" ]
categories = [ "security" ]
description = "The canonical source of cryptographic ground-truth for all IOTA Rust projects"
homepage = "https://iota.org"
repository = "https://github.com/iotaledger/crypto.rs"
exclude = [ "/tests", "/bindings", "/.github", "/.changes" ]

[package.metadata.docs.rs]
all-features = true
rustdoc-args = [ "--cfg", "docsrs" ]

[lib]
name = "crypto"

[features]
default = [ ]
std = [ ]
aes-cbc = [
  "aes-crate",
  "block-modes",
  "cipher",
  "hmac",
  "sha",
  "subtle"
]
aes-kw = [ "aes-crate" ]
aes-gcm = [ "aes-gcm-crate", "cipher" ]
chacha = [ "chacha20poly1305", "cipher" ]
ed25519 = [ "ed25519-zebra" ]
x25519 = [ "x25519-dalek", "curve25519-dalek" ]
random = [ "getrandom" ]
aes = [ "aes-cbc", "aes-gcm", "aes-kw" ]
blake2b = [ "blake2", "digest" ]
ternary_hashes = [ ]
curl-p = [ "ternary_hashes", "bee-ternary" ]
kerl_deprecated_do_not_use = [
  "ternary_hashes",
  "bee-ternary",
  "byteorder",
  "lazy_static",
  "tiny-keccak"
]
ternary_keys = [ ]
ternary_signatures = [ ]
wots_deprecated_do_not_use = [
  "ternary_keys",
  "ternary_signatures",
  "bee-ternary",
  "sha3",
  "zeroize",
  "rand",
  "bee-common-derive"
]
sha = [ "sha2", "digest" ]
hmac = [ "hmac_" ]
pbkdf = [ "pbkdf2" ]
bip39 = [ "pbkdf", "hmac", "sha", "pbkdf", "unicode-normalization" ]
bip39-en = [ "bip39" ]
bip39-jp = [ "bip39" ]
slip10 = [ "hmac", "sha", "ed25519", "random", "serde", "zeroize" ]
cipher = [ "aead", "generic-array" ]

[dependencies]
block-modes = { version = "0.8", optional = true, default-features = false }
aead = { version = "0.4", optional = true, default-features = false }
aes-crate = { version = "0.7", optional = true, default-features = false, package = "aes" }
aes-gcm-crate = { version = "0.9", optional = true, default-features = false, package = "aes-gcm", features = [ "aes" ] }
bee-common-derive = { version = "0.1.1-alpha", optional = true, default-features = false }
bee-ternary = { version = "0.6.0", optional = true, default-features = false }
blake2 = { version = "0.10", optional = true, default-features = false }
byteorder = { version = "1.4", optional = true, default-features = false }
chacha20poly1305 = { version = "0.8", optional = true }
<<<<<<< HEAD
digest = { version = "0.10", optional = true, default-features = false }
ed25519-zebra = { version = "2.2", optional = true, default-features = false }
=======
digest = { version = "0.9", optional = true, default-features = false }
ed25519-zebra = { version = "3.0", optional = true, default-features = false }
>>>>>>> 91d6ec1f
generic-array = { version = "0.14", optional = true, default-features = false }
getrandom = { version = "0.2", optional = true, default-features = false, features = [ "js" ] }
hmac_ = { version = "0.12", optional = true, default-features = false, package = "hmac" }
lazy_static = { version = "1.4", optional = true, default-features = false }
pbkdf2 = { version = "0.11", optional = true, default-features = false }
rand = { version = "0.8", optional = true, default-features = false }
subtle = { version = "2.4", default-features = false, optional = true }
sha2 = { version = "0.10", optional = true, default-features = false }
serde = { version = "1.0", optional = true, features = [ "derive" ] }
sha3 = { version = "0.10", optional = true, default-features = false }
tiny-keccak = { version = "2.0", optional = true, features = [ "keccak" ] }
unicode-normalization = { version = "0.1", optional = true, default-features = false }
curve25519-dalek = { version = "3", optional = true, default-features = false, features = [ "u64_backend" ] }
x25519-dalek = { version = "1.1", optional = true, default-features = false, features = [ "u64_backend" ] }
zeroize = { version = "1.3", optional = true, default-features = false, features = [ "zeroize_derive" ] }

[dev-dependencies]
hex = { version = "0.4", default-features = false, features = [ "alloc" ]}
rand = { version = "0.8", default-features = false, features = [ "std", "std_rng" ] }
serde = { version = "1.0", features = [ "derive" ] }
serde_json = "1.0"

[profile.dev]
split-debuginfo = "unpacked"<|MERGE_RESOLUTION|>--- conflicted
+++ resolved
@@ -80,13 +80,8 @@
 blake2 = { version = "0.10", optional = true, default-features = false }
 byteorder = { version = "1.4", optional = true, default-features = false }
 chacha20poly1305 = { version = "0.8", optional = true }
-<<<<<<< HEAD
 digest = { version = "0.10", optional = true, default-features = false }
-ed25519-zebra = { version = "2.2", optional = true, default-features = false }
-=======
-digest = { version = "0.9", optional = true, default-features = false }
 ed25519-zebra = { version = "3.0", optional = true, default-features = false }
->>>>>>> 91d6ec1f
 generic-array = { version = "0.14", optional = true, default-features = false }
 getrandom = { version = "0.2", optional = true, default-features = false, features = [ "js" ] }
 hmac_ = { version = "0.12", optional = true, default-features = false, package = "hmac" }
