[package]
name = "iota-crypto"
version = "0.7.0"
license = "Apache-2.0"
authors = [
  "Gustav Behm <gustav.behm@iota.org>",
  "Daniel Thompson-Yvetot <daniel.yvetot@iota.org>"
]
edition = "2018"
readme = "README.md"
keywords = [ "iota", "cryptography", "security" ]
categories = [ "security" ]
description = "The canonical source of cryptographic ground-truth for all IOTA Rust projects"
homepage = "https://iota.org"
repository = "https://github.com/iotaledger/crypto.rs"
exclude = [ "/tests", "/bindings", "/.github", "/.changes" ]

[package.metadata.docs.rs]
all-features = true
rustdoc-args = [ "--cfg", "docsrs" ]

[lib]
name = "crypto"

[features]
default = [ ]
std = [ ]
aes-kw = [ "aes-crate" ]
chacha = [ "chacha20poly1305", "cipher" ]
ed25519 = [ "ed25519-zebra" ]
<<<<<<< HEAD
x25519 = [ "x25519-dalek" ]
sr25519 = [ "sp-core", "parity-scale-codec", "serde" ]
=======
x25519 = [ "x25519-dalek", "curve25519-dalek" ]
>>>>>>> 1f501cb8
random = [ "getrandom" ]
aes = [ "aes-gcm", "cipher" ]
blake2b = [ "blake2", "digest" ]
ternary_hashes = [ ]
curl-p = [ "ternary_hashes", "bee-ternary" ]
kerl_deprecated_do_not_use = [
  "ternary_hashes",
  "bee-ternary",
  "byteorder",
  "lazy_static",
  "tiny-keccak"
]
ternary_keys = [ ]
ternary_signatures = [ ]
wots_deprecated_do_not_use = [
  "ternary_keys",
  "ternary_signatures",
  "bee-ternary",
  "sha3",
  "zeroize",
  "rand",
  "bee-common-derive"
]
sha = [ "sha2", "digest" ]
hmac = [ "hmac_" ]
pbkdf = [ "pbkdf2" ]
bip39 = [ "pbkdf", "hmac", "sha", "pbkdf", "unicode-normalization" ]
bip39-en = [ "bip39" ]
bip39-jp = [ "bip39" ]
slip10 = [ "hmac", "sha", "ed25519", "random", "serde" ]
cipher = [ "aead", "generic-array" ]
secp256k1 = [ "libsecp256k1" ]

[dependencies]
aead = { version = "0.4", optional = true, default-features = false }
aes-crate = { version = "0.7", optional = true, default-features = false, package = "aes" }
aes-gcm = { version = "0.9", optional = true, default-features = false, features = [ "aes" ] }
bee-common-derive = { version = "0.1.1-alpha", optional = true, default-features = false }
bee-ternary = { version = "0.4.2-alpha", optional = true, default-features = false }
blake2 = { version = "0.9", optional = true, default-features = false }
byteorder = { version = "1.4", optional = true, default-features = false }
chacha20poly1305 = { version = "0.8", optional = true }
digest = { version = "0.9", optional = true, default-features = false }
ed25519-zebra = { version = "2.2", optional = true, default-features = false }
generic-array = { version = "0.14", optional = true, default-features = false }
getrandom = { version = "0.2", optional = true, default-features = false, features = [ "js" ] }
hmac_ = { version = "0.11", optional = true, default-features = false, package = "hmac" }
lazy_static = { version = "1.4", optional = true, default-features = false }
pbkdf2 = { version = "0.8", optional = true, default-features = false }
rand = { version = "0.8", optional = true, default-features = false }
sha2 = { version = "0.9", optional = true, default-features = false }
serde = { version = "1.0", optional = true, features = [ "derive" ] }
sha3 = { version = "0.9", optional = true, default-features = false }
tiny-keccak = { version = "2.0", optional = true, features = [ "keccak" ] }
unicode-normalization = { version = "0.1", optional = true, default-features = false }
curve25519-dalek = { version = "3", optional = true, default-features = false, features = [ "u64_backend" ] }
x25519-dalek = { version = "1.1", optional = true, default-features = false, features = [ "u64_backend" ] }
zeroize = { version = "1.3", optional = true, default-features = false }
sp-core = { version = "3.0", optional = true }
parity-scale-codec = { version = "2.0", optional = true }
libsecp256k1 = { version = "0.5", default-features = false, features = [ "hmac", "static-context" ], optional = true }

[dev-dependencies]
hex = "0.4"
rand = "0.8"
serde = { version = "1.0", features = [ "derive" ] }
serde_json = "1.0"
hex-literal = "0.3"
clear_on_drop = "0.2"

[profile.dev]
split-debuginfo = "unpacked"<|MERGE_RESOLUTION|>--- conflicted
+++ resolved
@@ -28,12 +28,8 @@
 aes-kw = [ "aes-crate" ]
 chacha = [ "chacha20poly1305", "cipher" ]
 ed25519 = [ "ed25519-zebra" ]
-<<<<<<< HEAD
-x25519 = [ "x25519-dalek" ]
+x25519 = [ "x25519-dalek", "curve25519-dalek" ]
 sr25519 = [ "sp-core", "parity-scale-codec", "serde" ]
-=======
-x25519 = [ "x25519-dalek", "curve25519-dalek" ]
->>>>>>> 1f501cb8
 random = [ "getrandom" ]
 aes = [ "aes-gcm", "cipher" ]
 blake2b = [ "blake2", "digest" ]
