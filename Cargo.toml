[package]
name = "iota-crypto"
version = "0.4.2"
license = "Apache-2.0"
authors = [
  "Gustav Behm <gustav.behm@iota.org>",
  "Daniel Thompson-Yvetot <daniel.yvetot@iota.org>"
]
edition = "2018"
readme = "README.md"
keywords = [ "iota", "cryptography", "security" ]
categories = [ "security" ]
description = "The canonical source of cryptographic ground-truth for all IOTA Rust projects"
homepage = "https://iota.org"
repository = "https://github.com/iotaledger/crypto.rs"

[package.metadata.docs.rs]
all-features = true
rustdoc-args = [ "--cfg", "docsrs" ]

[lib]
name = "crypto"

[features]
default = [ ]
std = [ ]
aes-cbc = [ "aes-crate", "block-modes", "cipher", "hmac", "sha", "subtle" ]
aes-kw = [ "aes-crate" ]
chacha = [ "chacha20poly1305", "cipher" ]
ed25519 = [ "ed25519-zebra" ]
x25519 = [ "x25519-dalek" ]
x448 = [ "x448-crate" ]
random = [ "getrandom" ]
aes = [ "aes-crate", "aes-gcm", "cipher" ]
blake2b = [ "blake2", "digest" ]
curl-p = [ "bee-ternary" ]
sha = [ "sha2", "digest" ]
hmac = [ "hmac_" ]
pbkdf = [ "pbkdf2" ]
bip39 = [ "pbkdf", "hmac", "sha", "pbkdf", "unicode-normalization" ]
bip39-en = [ "bip39" ]
bip39-jp = [ "bip39" ]
secp256k1 = [ "k256", "signature" ]
slip10 = [ "hmac", "sha", "ed25519", "random", "serde" ]
cipher = [ "aead", "generic-array" ]

[dependencies]
chacha20poly1305 = { version = "0.7.1", optional = true }

  [dependencies.block-modes]
  version = "0.7"
  default-features = false
  optional = true

  [dependencies.ed25519-zebra]
  version = "2.2.0"
  optional = true
  default-features = false

  [dependencies.x25519-dalek]
  version = "1.1.0"
  optional = true
  default-features = false
  features = [ "u64_backend" ]

  [dependencies.x448-crate]
  version = "0.6"
  package = "x448"
  optional = true
  default-features = false

  [dependencies.getrandom]
  version = "0.2.0"
  optional = true
  default-features = false

  [dependencies.aead]
  version = "0.3"
  optional = true
  default-features = false

  [dependencies.generic-array]
  version = "0.14"
  optional = true
  default-features = false

  [dependencies.aes-crate]
  version = "0.6"
  package = "aes"
  optional = true
  default-features = false

  [dependencies.aes-gcm]
  version = "0.8.0"
  optional = true
  features = [ "aes" ]
  default-features = false

  [dependencies.blake2]
  version = "0.9.1"
  optional = true
  default-features = false

  [dependencies.bee-ternary]
  version = "0.3.4-alpha"
  optional = true
  default-features = false

  [dependencies.sha2]
  version = "0.9.3"
  optional = true
  default-features = false

  [dependencies.hmac_]
  version = "0.10.1"
  package = "hmac"
  optional = true
  default-features = false

  [dependencies.pbkdf2]
  version = "0.7.3"
  optional = true
  default-features = false

  [dependencies.unicode-normalization]
  version = "0.1.17"
  optional = true
  default-features = false

  [dependencies.digest]
  version = "0.9.0"
  optional = true
  default-features = false

  [dependencies.serde]
  version = "1.0.123"
  optional = true
  features = [ "derive" ]

<<<<<<< HEAD
  [dependencies.subtle]
  version = "2.4"
  default-features = false
  optional = true
=======
  [dependencies.k256]
  version = "0.7"
  optional = true
  default-features = false
  features = ["ecdh", "ecdsa", "sha256"]

  [dependencies.signature]
  version = "1.2"
  optional = true
  default-features = false
>>>>>>> 6f13059b

[dev-dependencies]
hex = "0.4.2"
rand = "0.8.3"
serde = { version = "1.0.117", features = [ "derive" ] }
serde_json = "1.0.64"<|MERGE_RESOLUTION|>--- conflicted
+++ resolved
@@ -137,12 +137,11 @@
   optional = true
   features = [ "derive" ]
 
-<<<<<<< HEAD
   [dependencies.subtle]
   version = "2.4"
   default-features = false
   optional = true
-=======
+
   [dependencies.k256]
   version = "0.7"
   optional = true
@@ -153,7 +152,6 @@
   version = "1.2"
   optional = true
   default-features = false
->>>>>>> 6f13059b
 
 [dev-dependencies]
 hex = "0.4.2"
