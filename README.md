# crypto.rs

[![](https://img.shields.io/crates/v/iota-crypto?style=flat-square)](https://crates.io/crates/iota-crypto)
[![](https://img.shields.io/docsrs/iota-crypto?style=flat-square)](https://docs.rs/iota-crypto/)
![](https://img.shields.io/crates/l/iota-crypto?style=flat-square)

[![tests](https://github.com/iotaledger/crypto.rs/actions/workflows/tests.yml/badge.svg)](https://github.com/iotaledger/crypto.rs/actions/workflows/tests.yml)
[![coverage](https://coveralls.io/repos/github/iotaledger/crypto.rs/badge.svg?branch=dev)](https://coveralls.io/github/iotaledger/crypto.rs?branch=dev)
[![dependency status](https://deps.rs/repo/github/iotaledger/crypto.rs/status.svg)](https://deps.rs/repo/github/iotaledger/crypto.rs)

A boundary crate of selected implementations of crypto primitives that are considered to be safe to use within the IOTA Foundation.

To be included in this list an implementation must:
* expose a minimal interface using the simplest possible types with high semantic density
* be explicit what algorithm they perform (e.g. `PBKDF_HMAC_SHA512`)
* use explicit memory allocation whenever possible and prefer `no_std`
* be proven by: mathematical proofs, audits, reviews by security experts, mass adoption
* be tested using independently generated test vectors from well-established reference implementations as well as available test vectors in relevant specifications

## List of Algorithms

| Type | Name | Feature | Spec/RFC | Rust Source | Test Source | Rating* |
| - | - | - | - | - | - | - |
| ciphers     | AES-128-GCM        | [`aes`](/src/ciphers/aes.rs)        | [spec][AES-GCM-SPEC]       | `aes-gcm`          | [nist][AES-GCM-TEST]     | ★★★☆☆ |
| ciphers     | AES-192-GCM        | [`aes`](/src/ciphers/aes.rs)        | [spec][AES-GCM-SPEC]       | `aes-gcm`          | [nist][AES-GCM-TEST]     | ★★★☆☆ |
| ciphers     | AES-256-GCM        | [`aes`](/src/ciphers/aes.rs)        | [spec][AES-GCM-SPEC]       | `aes-gcm`          | [nist][AES-GCM-TEST]     | ★★★☆☆ |
| ciphers     | AES-KW        | [`aes-kw`](/src/ciphers/aes_kw.rs)        | [spec][AES-GCM-SPEC]       | `aes-crate`          | [nist][AES-GCM-TEST]     | ★★★☆☆ |
| ciphers     | CHACHA20-POLY1305  | [`chacha`](/src/ciphers/chacha.rs)  | [rfc][CHACHA-RFC]          | `chacha20poly1305` | [official][CHACHA-TEST]  | ★★★★★ |
| ciphers     | XCHACHA20-POLY1305 | [`chacha`](/src/ciphers/chacha.rs)  | [rfc][XCHACHA-RFC]         | `chacha20poly1305` | [official][XCHACHA-TEST] | ★★★★★ |
| ciphers     | AES-CBC | [`aes-cbc`](/src/aes_cbc.rs) | [rfc](https://tools.ietf.org/html/rfc7518) | `crypto.rs` | [official](https://tools.ietf.org/html/rfc7518#appendix-B) | ☆☆☆☆☆ |
| hashes       | BLAKE2b-256        | [`blake2b`](/src/hashes/blake2b.rs) | [rfc][BLAKE2B-RFC]         | `blake2`           | [official][BLAKE2B-TEST] | ★★★★☆ |
| hashes       | CURL-P             | [`curl-p`](/src/hashes/curl_p.rs)   | [rfc][CURL-RFC]            | `bee-ternary`      | official                 | ★★☆☆☆ |
| hashes       | SHA2-256           | [`sha`](/src/hashes/sha.rs)         | [spec][SHA2-SPEC]          | `sha2`             | [nist][SHA2-TEST]        | ★★★★★ |
| hashes       | SHA2-384           | [`sha`](/src/hashes/sha.rs)         | [spec][SHA2-SPEC]          | `sha2`             | [nist][SHA2-TEST]        | ★★★★★ |
| hashes       | SHA2-512           | [`sha`](/src/hashes/sha.rs)         | [spec][SHA2-SPEC]          | `sha2`             | [nist][SHA2-TEST]        | ★★★★★ |
| keys         | X25519             | [`x25519`](/src/keys/x25519.rs)     | [rfc][X25519-RFC]          | `x25519-dalek`     | [official][X25519-TEST]  | ★★★★★ |
| keys         | X448               | [`x448`](/src/keys/x448.rs)         | [rfc][X448-RFC]            | `x448`             | [official][X448-TEST]    | ☆☆☆☆☆ |
| keys | PBKDF2-HMAC-SHA256 | [`pbkdf`](/src/keys/pbkdf.rs)       | [rfc][PBKDF-RFC]           | `pbkdf2`           | self                     | ★★★★☆ |
| keys | PBKDF2-HMAC-SHA384 | [`pbkdf`](/src/keys/pbkdf.rs)       | [rfc][PBKDF-RFC]           | `pbkdf2`           | self                     | ★★★★☆ |
| keys | PBKDF2-HMAC-SHA512 | [`pbkdf`](/src/keys/pbkdf.rs)       | [rfc][PBKDF-RFC]           | `pbkdf2`           | self                     | ★★★★☆ |
| keys | BIP-39             | [`bip39`](/src/keys/bip39.rs)            | [rfc][BIP39-RFC]           | `crypto.rs`        | [multilang][BIP39-TEST]  | ★★☆☆☆ |
| keys | SLIP-10            | [`slip10`]()                    | [rfc][SLIP10-RFC]          | `crypto.rs`    | self                     | ★★☆☆☆ |
| macs        | HMAC-SHA2-256      | [`hmac`](/src/macs/hmac.rs)         | [rfc][HMAC-RFC]            | `hmac`             | [official][HMAC-TEST]    | ★★★★☆ |
| macs        | HMAC-SHA2-384      | [`hmac`](/src/macs/hmac.rs)         | [rfc][HMAC-RFC]            | `hmac`             | [official][HMAC-TEST]    | ★★★★☆ |
| macs        | HMAC-SHA2-512      | [`hmac`](/src/macs/hmac.rs)         | [rfc][HMAC-RFC]            | `hmac`             | [official][HMAC-TEST]    | ★★★★☆ |
| signatures  | Ed25519            | [`ed25519`](/src/signatures/ed25519.rs)        | [rfc (draft)][ED25519-RFC] | `ed25519-zebra`    | extended                 | ★★★★☆ |
<<<<<<< HEAD
| signatures  | Secp256k1          | [`secp256k1`](/src/signatures/secp256k1rs)     | [spec][SECP256K1-SPEC]     | `k256`             | extended                 | ☆☆☆☆☆ |
=======
| signatures  | P-256              | [`p256`](/src/signatures/p256.rs)              | [rfc][P256-RFC]            | `p256`             | [official][P256-TEST]    | ☆☆☆☆☆ |
>>>>>>> df134634
| utility    |  RANDOM                  | [`random`](/src/utils/rand.rs)              |                            | `getrandom`        | math                     | ★★★★★ |


\* We have chosen a fully arbitrary rating for each algorithm based on how we generally feel about them.

### Usage
`Cargo.toml`
```

[dependencies.iota-crypto]
git = "https://github.com/iotaledger/crypto.rs"
# be sure to grab the latest github commit revision hash!!!
rev = "09ff1a94d6a87838589ccf1b874cfa3283a00f26"
features = [ "random", "ed25519", "sha", "hmac", "bip39-en" ]
version = "*"

[features]
default = [ "crypto" ]
crypto = [ "iota-crypto" ]
```

`src/main.rs`
```
use crypto::{
    ciphers::{aes, aes-kw}
    hashes::{blake2b, curl-p, sha}
    keys::{bip39, pbkdf, slip10, x25519}
    macs::hmac
    signatures::ed25519
    utils::random
}
```

### Reference
```
cargo doc --workspace --no-deps --open
```
## WARNING
This library has not yet been audited for security, so use at your own peril.
Until a formal third-party security audit has taken place, the IOTA Foundation makes no guarantees to the fitness of this library for any purposes.

As such they are to be seen as experimental and not ready for real-world applications.

Nevertheless, we are very interested in feedback about the design and implementation,
and encourage you to reach out with any concerns or suggestions you may have.

## Reviewers
Review the implementation and API seperately. Verify the dependency tree with different feature flags.

## Contributors
- Focusing on providing a variety of test vectors outweighs any concerns regarding the chosen initial implementation (such as performance).
- Review the imported code

## Community Testing of Hardware / OS
- todo Matrix of tested hardware tbd.


## Discussions
If you have questions about how to use this library, or why certain decisions were made, please [create a new discussion](https://github.com/iotaledger/crypto.rs/discussions).


## Tests

```
cargo test --lib --all-features
```
### Doctest
We aim to supply at least one docstest for every interface, so to see real world usage consult the rustdocs.


## Bindings
Generally speaking, consuming libraries of this crate are responsible for providing their own bindings and may, if they chose, decide to expose this crates functionality.


## License
Apache 2.0

[//]: # (sources)

[AES-GCM-SPEC]: https://csrc.nist.gov/CSRC/media/Projects/Cryptographic-Algorithm-Validation-Program/documents/mac/gcmvs.pdf
[AES-GCM-TEST]: https://csrc.nist.gov/Projects/Cryptographic-Algorithm-Validation-Program/CAVP-TESTING-BLOCK-CIPHER-MODES#GCMVS

[CHACHA-RFC]: https://tools.ietf.org/html/rfc8439
[CHACHA-TEST]: https://tools.ietf.org/html/rfc8439#section-2.8.2

[XCHACHA-RFC]: https://tools.ietf.org/html/draft-arciszewski-xchacha-03
[XCHACHA-TEST]: https://tools.ietf.org/html/draft-arciszewski-xchacha-03#appendix-A.3

[SHA2-SPEC]: https://csrc.nist.gov/CSRC/media/Projects/Cryptographic-Algorithm-Validation-Program/documents/shs/SHAVS.pdf
[SHA2-TEST]: https://csrc.nist.gov/Projects/Cryptographic-Algorithm-Validation-Program/Secure-Hashing#shavs

[CURL-RFC]: https://github.com/iotaledger/bee-rfcs/blob/master/text/0034-ternary-hash.md

[BLAKE2B-RFC]: https://tools.ietf.org/html/rfc7693
[BLAKE2B-TEST]: https://github.com/BLAKE2/BLAKE2/tree/master/testvectors

[HMAC-RFC]: https://tools.ietf.org/html/rfc4231
[HMAC-TEST]: https://tools.ietf.org/html/rfc4231#section-4.2

[ED25519-RFC]: https://github.com/iotaledger/protocol-rfcs/pull/28

[PBKDF-RFC]: https://tools.ietf.org/html/rfc2898

[BIP39-RFC]: https://github.com/bitcoin/bips/blob/master/bip-0039.mediawiki
[BIP39-TEST]: https://github.com/bip32JP/bip32JP.github.io/blob/master/test_JP_BIP39.json

[SLIP10-RFC]: https://github.com/satoshilabs/slips/blob/master/slip-0010.md

<<<<<<< HEAD
[X25519-RFC]: https://tools.ietf.org/html/rfc7748
[X25519-TEST]: https://tools.ietf.org/html/rfc7748#section-5.2

[X448-RFC]: https://tools.ietf.org/html/rfc7748
[X448-TEST]: https://tools.ietf.org/html/rfc7748#section-5.2

[SECP256K1-SPEC]: https://www.secg.org/sec2-v2.pdf
=======
[P256-RFC]: https://tools.ietf.org/html/rfc6979
[P256-TEST]: https://tools.ietf.org/html/rfc6979#appendix-A.2.5
>>>>>>> df134634
<|MERGE_RESOLUTION|>--- conflicted
+++ resolved
@@ -44,11 +44,8 @@
 | macs        | HMAC-SHA2-384      | [`hmac`](/src/macs/hmac.rs)         | [rfc][HMAC-RFC]            | `hmac`             | [official][HMAC-TEST]    | ★★★★☆ |
 | macs        | HMAC-SHA2-512      | [`hmac`](/src/macs/hmac.rs)         | [rfc][HMAC-RFC]            | `hmac`             | [official][HMAC-TEST]    | ★★★★☆ |
 | signatures  | Ed25519            | [`ed25519`](/src/signatures/ed25519.rs)        | [rfc (draft)][ED25519-RFC] | `ed25519-zebra`    | extended                 | ★★★★☆ |
-<<<<<<< HEAD
 | signatures  | Secp256k1          | [`secp256k1`](/src/signatures/secp256k1rs)     | [spec][SECP256K1-SPEC]     | `k256`             | extended                 | ☆☆☆☆☆ |
-=======
 | signatures  | P-256              | [`p256`](/src/signatures/p256.rs)              | [rfc][P256-RFC]            | `p256`             | [official][P256-TEST]    | ☆☆☆☆☆ |
->>>>>>> df134634
 | utility    |  RANDOM                  | [`random`](/src/utils/rand.rs)              |                            | `getrandom`        | math                     | ★★★★★ |
 
 
@@ -157,7 +154,6 @@
 
 [SLIP10-RFC]: https://github.com/satoshilabs/slips/blob/master/slip-0010.md
 
-<<<<<<< HEAD
 [X25519-RFC]: https://tools.ietf.org/html/rfc7748
 [X25519-TEST]: https://tools.ietf.org/html/rfc7748#section-5.2
 
@@ -165,7 +161,6 @@
 [X448-TEST]: https://tools.ietf.org/html/rfc7748#section-5.2
 
 [SECP256K1-SPEC]: https://www.secg.org/sec2-v2.pdf
-=======
+
 [P256-RFC]: https://tools.ietf.org/html/rfc6979
-[P256-TEST]: https://tools.ietf.org/html/rfc6979#appendix-A.2.5
->>>>>>> df134634
+[P256-TEST]: https://tools.ietf.org/html/rfc6979#appendix-A.2.5