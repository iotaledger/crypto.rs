--- conflicted
+++ resolved
@@ -21,11 +21,11 @@
 
 | Type | Name | Feature | Spec/RFC | Rust Source | Test Source | Rating* |
 | - | - | - | - | - | - | - |
-<<<<<<< HEAD
 | ciphers     | AES-128-GCM        | [`aes`](/src/ciphers/aes.rs)        | [spec][AES-GCM-SPEC]       | `aes-gcm`          | [nist][AES-GCM-TEST]     | ★★★☆☆ |
 | ciphers     | AES-192-GCM        | [`aes`](/src/ciphers/aes.rs)        | [spec][AES-GCM-SPEC]       | `aes-gcm`          | [nist][AES-GCM-TEST]     | ★★★☆☆ |
 | ciphers     | AES-256-GCM        | [`aes`](/src/ciphers/aes.rs)        | [spec][AES-GCM-SPEC]       | `aes-gcm`          | [nist][AES-GCM-TEST]     | ★★★☆☆ |
 | ciphers     | AES-KW        | [`aes-kw`](/src/ciphers/aes_kw.rs)        | [spec][AES-GCM-SPEC]       | `aes-crate`          | [nist][AES-GCM-TEST]     | ★★★☆☆ |
+| ciphers     | CHACHA20-POLY1305  | [`chacha`](/src/ciphers/chacha.rs)  | [rfc][CHACHA-RFC]          | `chacha20poly1305` | [official][CHACHA-TEST]  | ★★★★★ |
 | ciphers     | XCHACHA20-POLY1305 | [`chacha`](/src/ciphers/chacha.rs)  | [rfc][XCHACHA-RFC]         | `chacha20poly1305` | [official][XCHACHA-TEST] | ★★★★★ |
 | hashes       | BLAKE2b-256        | [`blake2b`](/src/hashes/blake2b.rs) | [rfc][BLAKE2B-RFC]         | `blake2`           | [official][BLAKE2B-TEST] | ★★★★☆ |
 | hashes       | CURL-P             | [`curl-p`](/src/hashes/curl_p.rs)   | [rfc][CURL-RFC]            | `bee-ternary`      | official                 | ★★☆☆☆ |
@@ -43,28 +43,6 @@
 | macs        | HMAC-SHA2-512      | [`hmac`](/src/macs/hmac.rs)         | [rfc][HMAC-RFC]            | `hmac`             | [official][HMAC-TEST]    | ★★★★☆ |
 | signatures  | Ed25519            | [`ed25519`](/src/signatures/ed25519.rs)        | [rfc (draft)][ED25519-RFC] | `ed25519-zebra`    | extended                 | ★★★★☆ |
 | utility    |  RANDOM                  | [`random`](/src/utils/rand.rs)              |                            | `getrandom`        | math                     | ★★★★★ |
-=======
-| ciphers    | AES-256-GCM        | [`aes`](/src/ciphers/aes.rs)            | [spec][AES-GCM-SPEC]       | `aes-gcm`          | [nist][AES-GCM-TEST]     | ★★★☆☆ |
-| ciphers    | AES-KW             | [`aes-kw`](/src/ciphers/aes_kw.rs)      | [spec][AES-GCM-SPEC]       | `aes-crate`        | [nist][AES-GCM-TEST]     | ★★★☆☆ |
-| ciphers    | CHACHA20-POLY1305  | [`chacha`](/src/ciphers/chacha.rs)      | [rfc][CHACHA-RFC]          | `chacha20poly1305` | [official][CHACHA-TEST] | ★★★★★ |
-| ciphers    | XCHACHA20-POLY1305 | [`chacha`](/src/ciphers/chacha.rs)      | [rfc][XCHACHA-RFC]         | `chacha20poly1305` | [official][XCHACHA-TEST] | ★★★★★ |
-| hashes     | BLAKE2b-256        | [`blake2b`](/src/hashes/blake2b.rs)     | [rfc][BLAKE2B-RFC]         | `blake2`           | [official][BLAKE2B-TEST] | ★★★★☆ |
-| hashes     | CURL-P             | [`curl-p`](/src/hashes/curl_p.rs)       | [rfc][CURL-RFC]            | `bee-ternary`      | official                 | ★★☆☆☆ |
-| hashes     | SHA2-256           | [`sha`](/src/hashes/sha.rs)             | [spec][SHA2-SPEC]          | `sha2`             | [nist][SHA2-TEST]        | ★★★★★ |
-| hashes     | SHA2-384           | [`sha`](/src/hashes/sha.rs)             | [spec][SHA2-SPEC]          | `sha2`             | [nist][SHA2-TEST]        | ★★★★★ |
-| hashes     | SHA2-512           | [`sha`](/src/hashes/sha.rs)             | [spec][SHA2-SPEC]          | `sha2`             | [nist][SHA2-TEST]        | ★★★★★ |
-| keys       | X25519             | [`x25519`](/src/x25519.rs)              | [RFC7748][X25519-RFC]      | `x25519-dalek`     | [official][X25519-TEST]  | ★★★★★ |
-| keys       | PBKDF2-HMAC-SHA256 | [`pbkdf`](/src/keys/pbkdf.rs)           | [rfc][PBKDF-RFC]           | `pbkdf2`           | self                     | ★★★★☆ |
-| keys       | PBKDF2-HMAC-SHA384 | [`pbkdf`](/src/keys/pbkdf.rs)           | [rfc][PBKDF-RFC]           | `pbkdf2`           | self                     | ★★★★☆ |
-| keys       | PBKDF2-HMAC-SHA512 | [`pbkdf`](/src/keys/pbkdf.rs)           | [rfc][PBKDF-RFC]           | `pbkdf2`           | self                     | ★★★★☆ |
-| keys       | BIP-39             | [`bip39`](/src/keys/bip39.rs)           | [rfc][BIP39-RFC]           | `crypto.rs`        | [multilang][BIP39-TEST]  | ★★☆☆☆ |
-| keys       | SLIP-10            | [`slip10`](/src/keys/slip10.rs)         | [rfc][SLIP10-RFC]          | `crypto.rs`        | self                     | ★★☆☆☆ |
-| macs       | HMAC-SHA2-256      | [`hmac`](/src/macs/hmac.rs)             | [rfc][HMAC-RFC]            | `hmac`             | [official][HMAC-TEST]    | ★★★★☆ |
-| macs       | HMAC-SHA2-384      | [`hmac`](/src/macs/hmac.rs)             | [rfc][HMAC-RFC]            | `hmac`             | [official][HMAC-TEST]    | ★★★★☆ |
-| macs       | HMAC-SHA2-512      | [`hmac`](/src/macs/hmac.rs)             | [rfc][HMAC-RFC]            | `hmac`             | [official][HMAC-TEST]    | ★★★★☆ |
-| signatures | Ed25519            | [`ed25519`](/src/signatures/ed25519.rs) | [rfc (draft)][ED25519-RFC] | `ed25519-zebra`    | extended                 | ★★★★☆ |
-| utility    | RANDOM             | [`random`](/src/utils/rand.rs)          |                            | `getrandom`        | math                     | ★★★★★ |
->>>>>>> 565689f5
 
 
 \* We have chosen a fully arbitrary rating for each algorithm based on how we generally feel about them.
@@ -170,7 +148,4 @@
 [BIP39-RFC]: https://github.com/bitcoin/bips/blob/master/bip-0039.mediawiki
 [BIP39-TEST]: https://github.com/bip32JP/bip32JP.github.io/blob/master/test_JP_BIP39.json
 
-[SLIP10-RFC]: https://github.com/satoshilabs/slips/blob/master/slip-0010.md
-
-[X25519-RFC]: https://tools.ietf.org/html/rfc7748
-[X25519-TEST]: https://github.com/dalek-cryptography/x25519-dalek+[SLIP10-RFC]: https://github.com/satoshilabs/slips/blob/master/slip-0010.md